package com.bmessi.pickupsportsapp.controller;

import com.bmessi.pickupsportsapp.dto.ReadStatusDTO;
import com.bmessi.pickupsportsapp.dto.api.StatusResponse;
import com.bmessi.pickupsportsapp.entity.ChatReadCursor;
import com.bmessi.pickupsportsapp.service.ReadReceiptService;
import com.bmessi.pickupsportsapp.service.chat.ChatReadService;
import lombok.RequiredArgsConstructor;
import org.springframework.format.annotation.DateTimeFormat;
import org.springframework.http.HttpHeaders;
import org.springframework.http.HttpStatus;
import org.springframework.http.ResponseEntity;
import org.springframework.messaging.simp.SimpMessagingTemplate;
import org.springframework.security.access.prepost.PreAuthorize;
import org.springframework.web.bind.annotation.*;
<<<<<<< HEAD
import static com.bmessi.pickupsportsapp.web.ApiResponseUtils.noStore;
=======
import org.springframework.web.server.ResponseStatusException;
>>>>>>> 82e9362e

import java.security.Principal;
import java.time.Instant;
import java.util.Map;

@RestController
@RequestMapping("/games/{gameId}/chat")
@RequiredArgsConstructor
public class ChatReadController {

    private final ChatReadService service;
    private final SimpMessagingTemplate broker;
    private final ReadReceiptService readReceiptService;

    @PostMapping("/read")
    @PreAuthorize("isAuthenticated()")
    public ResponseEntity<StatusResponse> read(@PathVariable Long gameId,
                                               @RequestBody Map<String, Object> body,
                                               Principal principal) {
        String user = principal != null ? principal.getName() : "unknown";
        Object last = body != null ? body.get("lastRead") : null;
        broker.convertAndSend("/topic/games/" + gameId + "/read", Map.of(
                "user", user,
                "lastRead", last,
                "ts", Instant.now().toEpochMilli()
        ));
        return ResponseEntity.ok().headers(noStore()).body(new StatusResponse("ok"));
    }

    @GetMapping("/read-cursor")
    @PreAuthorize("isAuthenticated()")
    public ResponseEntity<ChatReadCursor> getCursor(@PathVariable Long gameId, Principal principal) {
        ChatReadCursor c = service.getOrDefault(principal.getName(), gameId);
        return ResponseEntity.ok().headers(noStore()).body(c);
    }

    public record PutCursorRequest(
            @DateTimeFormat(iso = DateTimeFormat.ISO.DATE_TIME) Instant lastReadAt,
            Long lastReadMessageId) {}

    @PutMapping("/read-cursor")
    @PreAuthorize("isAuthenticated()")
    public ResponseEntity<Map<String, Object>> putCursor(@PathVariable Long gameId,
                                                         @RequestBody PutCursorRequest req,
                                                         Principal principal) {
        Instant ts = req != null ? req.lastReadAt() : null;
        Long mid = req != null ? req.lastReadMessageId() : null;
        ChatReadCursor saved = service.update(principal.getName(), gameId, ts, mid);
        return ResponseEntity.ok().headers(noStore()).body(Map.of(
                "lastReadAt", saved.getLastReadAt(),
                "lastReadMessageId", saved.getLastReadMessageId()
        ));
    }

    @GetMapping("/unread-count")
    @PreAuthorize("isAuthenticated()")
    public ResponseEntity<Map<String, Object>> unread(@PathVariable Long gameId, Principal principal) {
        long count = service.unreadCount(principal.getName(), gameId);
        return ResponseEntity.ok().headers(noStore()).body(Map.of("unread", count));
    }

<<<<<<< HEAD
    
=======
    @GetMapping("/read-status")
    @PreAuthorize("isAuthenticated()")
    public ResponseEntity<ReadStatusDTO> status(@PathVariable Long gameId, @RequestParam Long messageId) {
        if (messageId == null || messageId <= 0) {
            throw new ResponseStatusException(HttpStatus.BAD_REQUEST, "messageId must be positive");
        }
        ReadStatusDTO body = readReceiptService.status(gameId, messageId);
        return ResponseEntity.ok().headers(noStore()).body(body);
    }

    private static HttpHeaders noStore() {
        return com.bmessi.pickupsportsapp.web.ApiResponseUtils.noStore();
    }
>>>>>>> 82e9362e
}<|MERGE_RESOLUTION|>--- conflicted
+++ resolved
@@ -13,11 +13,8 @@
 import org.springframework.messaging.simp.SimpMessagingTemplate;
 import org.springframework.security.access.prepost.PreAuthorize;
 import org.springframework.web.bind.annotation.*;
-<<<<<<< HEAD
 import static com.bmessi.pickupsportsapp.web.ApiResponseUtils.noStore;
-=======
 import org.springframework.web.server.ResponseStatusException;
->>>>>>> 82e9362e
 
 import java.security.Principal;
 import java.time.Instant;
@@ -79,9 +76,6 @@
         return ResponseEntity.ok().headers(noStore()).body(Map.of("unread", count));
     }
 
-<<<<<<< HEAD
-    
-=======
     @GetMapping("/read-status")
     @PreAuthorize("isAuthenticated()")
     public ResponseEntity<ReadStatusDTO> status(@PathVariable Long gameId, @RequestParam Long messageId) {
@@ -95,5 +89,4 @@
     private static HttpHeaders noStore() {
         return com.bmessi.pickupsportsapp.web.ApiResponseUtils.noStore();
     }
->>>>>>> 82e9362e
 }