package com.bmessi.pickupsportsapp.controller;

import com.bmessi.pickupsportsapp.service.NotificationService;
import lombok.RequiredArgsConstructor;
import org.springframework.http.HttpHeaders;
import org.springframework.http.ResponseEntity;
import org.springframework.security.access.prepost.PreAuthorize;
import org.springframework.web.bind.annotation.*;
import static com.bmessi.pickupsportsapp.web.ApiResponseUtils.noStore;

import java.security.Principal;
import java.util.Collection;

@RestController
@RequestMapping("/notifications")
@RequiredArgsConstructor
public class NotificationsBulkController {

    private final NotificationService notificationService;

    // POST /notifications/mark-read  { "ids": [1,2,3] }
    @PostMapping("/mark-read")
    @PreAuthorize("isAuthenticated()")
    public ResponseEntity<com.bmessi.pickupsportsapp.dto.api.UpdatedResponse> markReadBulk(@RequestBody MarkReadRequest request, Principal principal) {
        if (principal == null || principal.getName() == null || principal.getName().isBlank()) {
            return ResponseEntity.status(401).headers(noStore()).build();
        }
        int updated = notificationService.markAsReadForUser(request.ids(), principal.getName());
        return ResponseEntity.ok()
                .headers(noStore())
                .body(new com.bmessi.pickupsportsapp.dto.api.UpdatedResponse(updated));
    }

<<<<<<< HEAD
    // Additional variant: GET /notifications/me/unread-count (non-conflicting with existing endpoints)
    @GetMapping("/me/unread-count")
    @PreAuthorize("isAuthenticated()")
    public ResponseEntity<com.bmessi.pickupsportsapp.dto.api.CountResponse> unreadCount(Principal principal) {
        if (principal == null || principal.getName() == null || principal.getName().isBlank()) {
            return ResponseEntity.status(401).headers(noStore()).build();
        }
        long count = notificationService.unreadCount(principal.getName());
        return ResponseEntity.ok()
                .headers(noStore())
                .body(new com.bmessi.pickupsportsapp.dto.api.CountResponse(count));
    }

=======
>>>>>>> 82e9362e
    public record MarkReadRequest(Collection<Long> ids) {}

    
}<|MERGE_RESOLUTION|>--- conflicted
+++ resolved
@@ -18,7 +18,6 @@
 
     private final NotificationService notificationService;
 
-    // POST /notifications/mark-read  { "ids": [1,2,3] }
     @PostMapping("/mark-read")
     @PreAuthorize("isAuthenticated()")
     public ResponseEntity<com.bmessi.pickupsportsapp.dto.api.UpdatedResponse> markReadBulk(@RequestBody MarkReadRequest request, Principal principal) {
@@ -30,9 +29,7 @@
                 .headers(noStore())
                 .body(new com.bmessi.pickupsportsapp.dto.api.UpdatedResponse(updated));
     }
-
-<<<<<<< HEAD
-    // Additional variant: GET /notifications/me/unread-count (non-conflicting with existing endpoints)
+  
     @GetMapping("/me/unread-count")
     @PreAuthorize("isAuthenticated()")
     public ResponseEntity<com.bmessi.pickupsportsapp.dto.api.CountResponse> unreadCount(Principal principal) {
@@ -45,8 +42,6 @@
                 .body(new com.bmessi.pickupsportsapp.dto.api.CountResponse(count));
     }
 
-=======
->>>>>>> 82e9362e
     public record MarkReadRequest(Collection<Long> ids) {}
 
     
