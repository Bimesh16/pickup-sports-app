--- conflicted
+++ resolved
@@ -2,8 +2,6 @@
 
 import jakarta.persistence.*;
 import java.util.List;
-import java.util.Set;
-import java.util.HashSet;
 import com.bmessi.pickupsportsapp.entity.game.Game;
 import com.bmessi.pickupsportsapp.entity.Venue;
 
@@ -102,11 +100,7 @@
     private List<Game> games;
     
     @ManyToMany(mappedBy = "supportedSports", fetch = FetchType.LAZY)
-<<<<<<< HEAD
-    private Set<Venue> venues = new HashSet<>();
-=======
     private List<Venue> venues;
->>>>>>> 4a0216a3
     
     // Enums
     public enum SportCategory {
@@ -358,11 +352,11 @@
         this.games = games;
     }
     
-    public Set<Venue> getVenues() {
+    public List<Venue> getVenues() {
         return venues;
     }
     
-    public void setVenues(Set<Venue> venues) {
+    public void setVenues(List<Venue> venues) {
         this.venues = venues;
     }
 }