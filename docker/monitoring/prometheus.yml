global:
  scrape_interval: 10s
  evaluation_interval: 10s

rule_files:
<<<<<<< HEAD
  - "/etc/prometheus/rsvp-alert.rules.yml"
=======
  - alerts.yml

alerting:
  alertmanagers:
    - static_configs:
        - targets:
            - alertmanager:9093
>>>>>>> 5dae326c

scrape_configs:
  - job_name: 'pickup-app'
    metrics_path: /actuator/prometheus
    static_configs:
      - targets: ['app:8080']<|MERGE_RESOLUTION|>--- conflicted
+++ resolved
@@ -3,9 +3,7 @@
   evaluation_interval: 10s
 
 rule_files:
-<<<<<<< HEAD
   - "/etc/prometheus/rsvp-alert.rules.yml"
-=======
   - alerts.yml
 
 alerting:
@@ -13,7 +11,6 @@
     - static_configs:
         - targets:
             - alertmanager:9093
->>>>>>> 5dae326c
 
 scrape_configs:
   - job_name: 'pickup-app'
