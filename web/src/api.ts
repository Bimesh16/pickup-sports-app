--- conflicted
+++ resolved
@@ -61,16 +61,9 @@
   return res.data
 }
 
-<<<<<<< HEAD
 export async function createGame(game: CreateGameRequest) {
   const res = await api.post('/games', game)
   return res.data
-}
-=======
-export async function getGames(): Promise<any> {
-  const res = await fetch('/games')
-  if (!res.ok) throw new Error('Failed to load games')
-  return res.json()
 }
 
 export async function joinGame(id: number, captchaToken?: string): Promise<any> {
@@ -193,5 +186,4 @@
   const res = await fetch(`/games/${id}`)
   if (!res.ok) throw new Error('Failed to load game')
   return res.json()
-}
->>>>>>> eafc6e92
+}