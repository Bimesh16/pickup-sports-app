--- conflicted
+++ resolved
@@ -1,4 +1,3 @@
-<<<<<<< HEAD
 import React, { FormEvent, useEffect, useState } from 'react'
 import {
   FeatureFlags,
@@ -9,11 +8,9 @@
   createGame,
   setAuthToken,
 } from './api'
-=======
 import React, { useEffect, useState } from 'react'
 import { getFlags, getGames, joinGame, FeatureFlags } from './api'
 import AdminPanel from './AdminPanel'
->>>>>>> eafc6e92
 
 export default function App() {
   const [flags, setFlags] = useState<FeatureFlags | null>(null)
