# Pickup Sports App (Backend)

This repository contains the backend (Java 17, Spring Boot) with WebSocket chat, REST APIs, JWT auth, and Flyway migrations. Docker Compose sets up Postgres and Mail UI (Mailpit).

## Quick start

The `scripts/dev-bootstrap.sh` helper spins up the dev stack, applies Flyway
migrations, seeds demo users and games, and starts Docker Compose services.

```bash
./scripts/dev-bootstrap.sh
```

After the containers are up, hit a few endpoints using a seeded user:

```bash
USER=jane@example.com PASS=password ./scripts/quickstart.sh
```

The backend listens on [http://localhost:8080](http://localhost:8080) and the
frontend on [http://localhost:3000](http://localhost:3000).

Seeded users:

<<<<<<< HEAD
- `jane@example.com` / `password`
- `john@example.com` / `password`
=======
3. Verify:
   - Health: http://localhost:8081/actuator/health
   - Swagger: http://localhost:8081/swagger-ui/index.html
- SockJS info: http://localhost:8081/ws/info
- Mail UI: http://localhost:8026

4. Chat test page:
- http://localhost:8081/chat-test.html
- Paste a fresh JWT from POST /auth/login
- Use a real Game ID (from POST /games response)
- Connect, then Send

## Observability

Grafana dashboards for RSVP and notification metrics are published under [`docs/ops`](docs/ops). Import `rsvp-metrics.json` into Grafana to visualize joins, holds, promotions, and error rates.
>>>>>>> 54c57ce1

## Postman collection

Import the [provided collection](docs/postman/pickup-sports-api.postman_collection.json) (or the one generated from Swagger) and set:
- baseUrl: http://localhost:8081
- username/password
- gameId, userId as created.

## Guides

- [How to RSVP](docs/guides/how-to-rsvp.md)
- [Hold & Pay](docs/guides/hold-and-pay.md)

## Testing

Unit tests live under `src/test/java/unit` and run with:

```bash
./mvnw test
```

Integration tests live under `src/test/java/integration` and run during the verify phase:

```bash
./mvnw verify
```

The `verify` goal executes both unit and integration tests. To execute only integration tests, skip the unit phase:

```bash
./mvnw -DskipTests failsafe:integration-test failsafe:verify
```

## Git workflow (push to GitHub)

1. Initialize and commit:
   ```bash
   git init
   git checkout -b main
   git add .
   git commit -m "Initial setup: Flyway, Docker Compose, WS chat, security, docs"
   ```

2. Add remote and push:
   ```bash
   git remote add origin https://github.com/<your-username>/<your-repo>.git
   git push -u origin main
   ```

3. CI (GitHub Actions)
- This repo includes `.github/workflows/ci.yml` which builds with Maven and Docker.
- If you want to push images to GHCR, uncomment the steps and set the necessary permissions/secrets.

## Notes

- Do not commit `.env.local` (secrets) — `.gitignore` prevents that.
- Flyway manages schema from `src/main/resources/db/migration`. For a fresh DB, V1 runs first, then V2+.
- For Redis fan-out at scale, set `CHAT_REDIS_ENABLED=true` and scale app instances.

Troubleshooting:
- Port conflicts: use `docker compose ps` to check mappings; kill host processes holding 8081/5433/8026 or remap ports in compose.
- JWT secret too short: ensure `SECURITY_JWT_SECRET` is >= 32 bytes (Base64URL recommended).
- STOMP disconnects: verify `/ws/info`, use a fresh token from the same app, ensure user is creator/participant of the game.<|MERGE_RESOLUTION|>--- conflicted
+++ resolved
@@ -22,10 +22,8 @@
 
 Seeded users:
 
-<<<<<<< HEAD
 - `jane@example.com` / `password`
 - `john@example.com` / `password`
-=======
 3. Verify:
    - Health: http://localhost:8081/actuator/health
    - Swagger: http://localhost:8081/swagger-ui/index.html
@@ -41,7 +39,6 @@
 ## Observability
 
 Grafana dashboards for RSVP and notification metrics are published under [`docs/ops`](docs/ops). Import `rsvp-metrics.json` into Grafana to visualize joins, holds, promotions, and error rates.
->>>>>>> 54c57ce1
 
 ## Postman collection
 
